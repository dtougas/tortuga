# Copyright 2008-2018 Univa Corporation
#
# Licensed under the Apache License, Version 2.0 (the "License");
# you may not use this file except in compliance with the License.
# You may obtain a copy of the License at
#
#    http://www.apache.org/licenses/LICENSE-2.0
#
# Unless required by applicable law or agreed to in writing, software
# distributed under the License is distributed on an "AS IS" BASIS,
# WITHOUT WARRANTIES OR CONDITIONS OF ANY KIND, either express or implied.
# See the License for the specific language governing permissions and
# limitations under the License.

# pylint: disable=no-member

import configparser
import os
from typing import Dict, List, Optional

from tortuga.db.globalParametersDbHandler import GlobalParametersDbHandler
from tortuga.db.models.hardwareProfile import HardwareProfile
from tortuga.db.models.node import Node
from tortuga.db.models.softwareProfile import SoftwareProfile
from tortuga.db.nodesDbHandler import NodesDbHandler
from tortuga.db.softwareProfilesDbHandler import SoftwareProfilesDbHandler
from tortuga.exceptions.commandFailed import CommandFailed
from tortuga.exceptions.nodeAlreadyExists import NodeAlreadyExists
from tortuga.exceptions.nodeNotFound import NodeNotFound
from tortuga.exceptions.parameterNotFound import ParameterNotFound
from tortuga.exceptions.unsupportedOperation import UnsupportedOperation
from tortuga.os_utility import osUtility, tortugaSubprocess
from tortuga.resourceAdapter.resourceAdapter import ResourceAdapter
from tortuga.resourceAdapter.utility import get_provisioning_nics
from tortuga.resourceAdapterConfiguration import settings as ra_settings


def initialize_nics(installer_provisioning_nic, hardwareprofilenetworks,
                    discovered_mac) -> List[dict]:
    # Return list of nic definitions based on hardware profile networks
    nics = []

    for hardwareprofilenetwork in hardwareprofilenetworks:
        nic = {}

        if hardwareprofilenetwork.networkId == \
                installer_provisioning_nic.network.id:
            # Set the discovered MAC on the provisioning interface
            nic['mac'] = discovered_mac

        nics.append(nic)

    return nics


class Default(ResourceAdapter):
    __adaptername__ = 'default'

    settings: Dict[str, ra_settings.BaseSetting] = {
        'boot_host_hook_script': ra_settings.FileSetting()
    }

    def __init__(self, addHostSession: Optional[str] = None) -> None:
        super().__init__(addHostSession=addHostSession)

        self._bhm = \
            osUtility.getOsObjectFactory().getOsBootHostManager(self._cm)

    @property
    def hookScript(self):
        '''
        Load the hook script setting from the resource adapter
        configuration file and ensure it exists. If the hook script is
        not defined or is defined and does note exist, a warning message
        is logged and the method returns None.
        '''

        RA_SECTION = 'resource-adapter'
        OPTION = 'host_hook_script'

        cfgFile = configparser.ConfigParser()
        cfgFile.read(self.cfgFileName)

        if not cfgFile.has_section(RA_SECTION) or \
                not cfgFile.has_option(RA_SECTION, OPTION):
            self._logger.warning('Hook script is not defined')

            return None

        hookScript = cfgFile.get(RA_SECTION, OPTION)

        if not hookScript[0] in ['/', '$']:
            tmpHookScript = os.path.join(
                self._cm.getKitConfigBase(), hookScript)
        else:
            tmpHookScript = hookScript.replace(
                '$TORTUGA_ROOT', self._cm.getRoot())

        if not os.path.join(tmpHookScript):
            self._logger.warning(
                'Hook script [%s] does not exist' % (tmpHookScript))

            return None

        return tmpHookScript

    def hookAction(self, action, nodes, args=None):
        '''
        WARNING: this method may be subject to scalability concerns if
        batch node operations are implemented.
        '''

        hookScript = self.hookScript

        if not hookScript:
            return

        nodeArg = nodes if not isinstance(nodes, list) else ','.join(nodes)

        cmd = '%s %s' % (hookScript, action)

        if args:
            cmd += ' %s' % (args)

        cmd += ' %s' % (nodeArg)

        tortugaSubprocess.executeCommandAndIgnoreFailure(cmd)

    def transferNode(self, nodeIdSoftwareProfileTuples,
                     newSoftwareProfileName): \
            # pylint: disable=unused-argument
        """
        Raises:
            NodeNotFound
        """

        for dbNode, _ in nodeIdSoftwareProfileTuples:
            # Ensure PXE files are properly in place before triggering
            # the reboot.
            self._bhm.setNodeForNetworkBoot(self.session, dbNode)

        self.rebootNode([dbNode for dbNode, _ in nodeIdSoftwareProfileTuples])

    def suspendActiveNode(self, node: Node) -> bool: \
            # pylint: disable=no-self-use,unused-argument
        # not supported
        return False

    def idleActiveNode(self, nodes: List[Node]) -> str:
        # Shutdown nodes
        self.shutdownNode(nodes)

        return 'Discovered'

    def activateIdleNode(self, node: Node, softwareProfileName: str,
                         softwareProfileChanged: bool):
            # pylint: disable=no-self-use
        softwareprofile: Optional[SoftwareProfile] = None

        if softwareProfileChanged:
            softwareprofile = \
                SoftwareProfilesDbHandler().getSoftwareProfile(
                    self.session, softwareProfileName)

            # Mark node for network boot if software profile changed
            node.bootFrom = 0

        self._bhm.writePXEFile(
            self.session, node, localboot=not softwareProfileChanged,
            softwareprofile=softwareprofile
        )

    def deleteNode(self, nodes: List[Node]) -> None:
        self.hookAction('delete', [node.name for node in nodes])

    def rebootNode(self, nodes: List[Node],
                   bSoftReset: Optional[bool] = False):
        self._logger.debug('rebootNode()')

        # Call the reboot script hook
        self.hookAction('reset', [node.name for node in nodes],
                        'soft' if bSoftReset else 'hard')

    def __get_node_details(self, addNodesRequest, dbHardwareProfile,
                           dbSoftwareProfile): \
            # pylint: disable=no-self-use,unused-argument
        nodeDetails = addNodesRequest['nodeDetails'] \
            if 'nodeDetails' in addNodesRequest else []

        # Check if any interface has predefined MAC address
        macSpecified = nodeDetails and \
            'nics' in nodeDetails[0] and \
            [nic_ for nic_ in nodeDetails[0]['nics'] if 'mac' in nic_]

        # Check if any intercace has predefined IP address
        ipAddrSpecified = nodeDetails and \
            'nics' in nodeDetails[0] and \
            [ip_ for ip_ in nodeDetails[0]['nics'] if 'ip' in ip_]

        hostNameSpecified = nodeDetails and 'name' in nodeDetails[0]

        if macSpecified or ipAddrSpecified or hostNameSpecified:
            return nodeDetails

        return None

    def start(self, addNodesRequest, dbSession, dbHardwareProfile,
              dbSoftwareProfile=None) -> List[Node]:
        """
        Raises:
            CommandFailed
        """

        # 'nodeDetails' is a list of details (contained in a 'dict') for
        # one or more nodes. It can contain host name(s) and nic details
        # like MAC and/or IP address. It is an entirely optional data
        # structure and may be empty and/or undefined.

        nodeDetails = self.__get_node_details(
            addNodesRequest, dbHardwareProfile, dbSoftwareProfile)

        if not nodeDetails:
            raise CommandFailed('Invalid operation (DHCP discovery)')

        try:
            dns_zone = GlobalParametersDbHandler().getParameter(
                dbSession, 'DNSZone').value
        except ParameterNotFound:
            dns_zone = ''

        nodes = self.__add_predefined_nodes(
            addNodesRequest, dbSession, dbHardwareProfile, dbSoftwareProfile,
            dns_zone=dns_zone)

        # This is a necessary evil for the time being, until there's
        # a proper context manager implemented.
        self.addHostApi.clear_session_nodes(nodes)

        return nodes

    def validate_start_arguments(self, addNodesRequest: dict,
                                 dbHardwareProfile: HardwareProfile,
                                 dbSoftwareProfile: SoftwareProfile): \
            # pylint: disable=unused-argument,no-self-use
        '''
        :raises CommandFailed:
        :raises NodeAlreadyExists:
        '''

        if dbSoftwareProfile is None:
            raise CommandFailed(
                "Software profile must be provided when adding nodes"
                " to this hardware profile")

        if dbHardwareProfile.location != 'local':
            # Only ensure that required installer components are enabled when
            # hardware profile is marked as 'local'.
            return

        # All resource adapters are responsible for doing their own
        # check for the configuration.  This may change in the
        # future!

        dbInstallerNode = dbHardwareProfile.nics[0].node \
            if dbHardwareProfile.nics else \
            NodesDbHandler().getNode(self.session, self._cm.getInstaller())

        components = [c for c in dbInstallerNode.softwareprofile.components
                      if c.name == 'dhcpd']

        if not components:
            raise CommandFailed(
                'dhcpd component must be enabled on the'
                ' installer in order to provision local nodes')

        name_expected = dbHardwareProfile.nameFormat == '*'

        nodeDetails = addNodesRequest['nodeDetails'] \
            if 'nodeDetails' in addNodesRequest and \
            addNodesRequest['nodeDetails'] else None

        # extract host name from addNodesRequest
        name = nodeDetails[0]['name'] \
            if nodeDetails and 'name' in nodeDetails[0] else None

        mac_addr = None

        if nodeDetails and 'nics' in nodeDetails[0]:
            for nic in nodeDetails[0]['nics']:
                if 'mac' in nic:
                    mac_addr = nic['mac']
                    break

        # check if name is expected in nodeDetails
        if not nodeDetails and name_expected and not name:
            raise CommandFailed(
                'Name and MAC address must be specified for nodes'
                ' in hardware profile [%s]' % dbHardwareProfile.name
            )

        if not nodeDetails and not mac_addr:
            raise CommandFailed(
                'MAC address must be specified for nodes in'
                ' hardware profile [%s]' % dbHardwareProfile.name
            )

        # if host name specified, ensure host does not already exist
        if name:
            try:
                NodesDbHandler().getNode(self.session, name)

                raise NodeAlreadyExists('Node [%s] already exists' % name)
            except NodeNotFound:
                # node does not already exist
                pass

    def __add_predefined_nodes(self, addNodesRequest: dict, dbSession,
                               dbHardwareProfile, dbSoftwareProfile,
                               dns_zone: str = None) -> List[Node]:
        nodeDetails = addNodesRequest['nodeDetails'] \
            if 'nodeDetails' in addNodesRequest else []

        bGenerateIp = dbHardwareProfile.location != 'remote'

        newNodes = []

        for nodeDict in nodeDetails:
            addNodeRequest = {}

            addNodeRequest['addHostSession'] = self.addHostSession

            if 'rack' in addNodesRequest:
                # rack can be undefined, in which case it is not copied
                # into the node request
                addNodeRequest['rack'] = addNodesRequest['rack']

            if 'nics' in nodeDict:
                addNodeRequest['nics'] = nodeDict['nics']

            if 'name' in nodeDict:
                addNodeRequest['name'] = nodeDict['name']

            node = self.nodeApi.createNewNode(
                dbSession, addNodeRequest, dbHardwareProfile,
                dbSoftwareProfile, bGenerateIp=bGenerateIp, dns_zone=dns_zone)

            dbSession.add(node)

            # Create DHCP/PXE configuration
            self.writeLocalBootConfiguration(
                node, dbHardwareProfile, dbSoftwareProfile)

            # Get the provisioning nic
            nics = get_provisioning_nics(node)

            self._pre_add_host(
                node.name,
                dbHardwareProfile.name,
                dbSoftwareProfile.name,
                nics[0].ip if nics else None)

            newNodes.append(node)

        return newNodes

<<<<<<< HEAD
    def __dhcp_discovery(self, addNodesRequest, dbSession, dbHardwareProfile,
                         dbSoftwareProfile):
        # Listen for DHCP requests

        if not dbHardwareProfile.nics:
            raise CommandFailed(
                'Hardware profile [%s] does not have a provisioning'
                ' NIC defined' % (dbHardwareProfile.name))

        newNodes = []

        deviceName = addNodesRequest['deviceName'] \
            if 'deviceName' in addNodesRequest else None

        nodeCount = addNodesRequest['count'] \
            if 'count' in addNodesRequest else 0

        bGenerateIp = dbHardwareProfile.location != 'remote'

        # Obtain platform-specific packet capture subprocess object
        addHostManager = osUtility.getOsObjectFactory().getOsAddHostManager()

        deviceName = dbHardwareProfile.nics[0].networkdevice.name

        p1 = addHostManager.dhcpCaptureSubprocess(deviceName)

        if nodeCount:
            self._logger.debug(
                'Adding [%s] new %s' % (
                    nodeCount, 'nodes' if nodeCount > 1 else 'node'))

        self.looping = True

        index = 0

        # Node count was not specified, so discover DHCP nodes
        # until manually aborted by user.
        msg = 'Waiting for new node...' if not nodeCount else \
            'Waiting for new node #1 of %d...' % (nodeCount)

        try:
            while self.looping:
                # May not need this...
                dataReady = select.select([p1.stdout], [], [], 5)

                if not dataReady[0]:
                    continue

                line = p1.stdout.readline()

                if not line:
                    self._logger.debug(
                        'DHCP packet capture process ended... exiting')

                    break

                self._logger.debug(
                    'Read line "%s" len=%s' % (line, len(line)))

                mac = addHostManager.getMacAddressFromCaptureEntry(line)

                if not mac:
                    continue

                self._logger.debug('Discovered MAC address [%s]' % (mac))

                if self.__is_duplicate_mac(mac, newNodes):
                    # Ignore DHCP request from known MAC
                    self._logger.debug(
                        'MAC address [%s] is already known' % (mac))

                    continue

                addNodeRequest = {}

                if 'rack' in addNodesRequest:
                    addNodeRequest['rack'] = addNodesRequest['rack']

                # Get nics based on hardware profile networks
                addNodeRequest['nics'] = initialize_nics(
                    dbHardwareProfile.nics[0],
                    dbHardwareProfile.hardwareprofilenetworks, mac)

                # We may be trying to create the same node for the
                # second time so we'll ignore errors
                try:
                    node = self.nodeApi.createNewNode(
                        None,
                        addNodeRequest,
                        dbHardwareProfile,
                        dbSoftwareProfile,
                        bGenerateIp=bGenerateIp)
                except NodeAlreadyExists as ex:
                    existingNodeName = ex.args[0]

                    self._logger.debug(
                        'Node [%s] already exists' % (existingNodeName))

                    continue
                except MacAddressAlreadyExists:
                    self._logger.debug(
                        'MAC address [%s] already exists' % (mac))

                    continue
                except IpAlreadyExists as ex:
                    self._logger.debug(
                        'IP address already in use by node'
                        ' [%s]: %s' % (existingNodeName, ex))

                    continue

                # Add the newly created node to the session
                dbSession.add(node)

                # Create DHCP/PXE configuration
                self.writeLocalBootConfiguration(
                    node, dbHardwareProfile, dbSoftwareProfile)

                index += 1

                # Use first provisioning nic
                nic = get_provisioning_nic(node)

                try:
                    msg = 'Added node [%s] IP [%s]' % (
                        node.name, nic.ip)

                    if nic.mac:
                        msg += ' MAC [%s]' % (nic.mac)

                    self._logger.info(msg)
                except Exception as ex:  # noqa pylint: disable=broad-except
                    self._logger.exception('Error setting status message')

                self._pre_add_host(
                    node.name,
                    dbHardwareProfile.name,
                    dbSoftwareProfile.name,
                    nic.ip)

                newNodes.append(node)

                if nodeCount > 0:
                    nodeCount -= 1
                    if not nodeCount:
                        self.looping = False
        except Exception as msg:  # noqa pylint: disable=broad-except
            self._logger.exception('DHCP discovery failed')

        try:
            os.kill(p1.pid, signal.SIGKILL)
            os.waitpid(p1.pid, 0)
        except Exception:  # noqa pylint: disable=broad-except
            self._logger.exception(
                'Error killing network capture process')

        # This is a necessary evil for the time being, until there's
        # a proper context manager implemented.
        self.addHostApi.clear_session_nodes(newNodes)

        return newNodes

=======
>>>>>>> f613ae38
    def stop(self, hardwareProfileName, deviceName): \
            # pylint: disable=unused-argument
        pass

    def addVolumeToNode(self, node, volume, isDirect=True):
        '''Add a disk to a node'''
        if not isDirect:
            raise UnsupportedOperation(
                'This node only supports direct volume attachment.')

        # Map the volume to a driveNumber
        openDriveNumber = self.sanApi.mapDrive(node, volume)

        try:
            # have the node connect the storage
            self.sanApi.connectStorageVolume(node, volume, node.getName())
        except Exception:  # noqa pylint: disable=broad-except
            self._logger.exception('Error adding volume to node')

            # Need to clean up mapping
            self.sanApi.unmapDrive(node, driveNumber=openDriveNumber)

            raise

    def removeVolumeFromNode(self, node, volume):
        '''Remove a disk from a node'''

        try:
            try:
                self.sanApi.disconnectStorageVolume(
                    node, volume, node.getName())
            except Exception:  # noqa pylint: disable=broad-except
                # Failed disconnect...
                self._logger.exception(
                    'Error disconnecting volume from node')

                raise
        finally:
            # Unmap Map the volume to a driveNumber
            self.sanApi.unmapDrive(node, volume=volume)

    def shutdownNode(self, nodes: List[Node],
                     bSoftReset: Optional[bool] = False):
        """
        Shutdown specified node(s)
        """

        self.hookAction(
            'shutdown', [node.name for node in nodes],
            'soft' if bSoftReset else 'hard')

    def startupNode(self, nodes: List[Node],
                    remainingNodeList: Optional[str] = None,
                    tmpBootMethod: Optional[str] = 'n'): \
            # pylint: disable=unused-argument
        """
        Start the given node(s)
        """

        self.hookAction('start', [node.name for node in nodes])<|MERGE_RESOLUTION|>--- conflicted
+++ resolved
@@ -363,171 +363,6 @@
 
         return newNodes
 
-<<<<<<< HEAD
-    def __dhcp_discovery(self, addNodesRequest, dbSession, dbHardwareProfile,
-                         dbSoftwareProfile):
-        # Listen for DHCP requests
-
-        if not dbHardwareProfile.nics:
-            raise CommandFailed(
-                'Hardware profile [%s] does not have a provisioning'
-                ' NIC defined' % (dbHardwareProfile.name))
-
-        newNodes = []
-
-        deviceName = addNodesRequest['deviceName'] \
-            if 'deviceName' in addNodesRequest else None
-
-        nodeCount = addNodesRequest['count'] \
-            if 'count' in addNodesRequest else 0
-
-        bGenerateIp = dbHardwareProfile.location != 'remote'
-
-        # Obtain platform-specific packet capture subprocess object
-        addHostManager = osUtility.getOsObjectFactory().getOsAddHostManager()
-
-        deviceName = dbHardwareProfile.nics[0].networkdevice.name
-
-        p1 = addHostManager.dhcpCaptureSubprocess(deviceName)
-
-        if nodeCount:
-            self._logger.debug(
-                'Adding [%s] new %s' % (
-                    nodeCount, 'nodes' if nodeCount > 1 else 'node'))
-
-        self.looping = True
-
-        index = 0
-
-        # Node count was not specified, so discover DHCP nodes
-        # until manually aborted by user.
-        msg = 'Waiting for new node...' if not nodeCount else \
-            'Waiting for new node #1 of %d...' % (nodeCount)
-
-        try:
-            while self.looping:
-                # May not need this...
-                dataReady = select.select([p1.stdout], [], [], 5)
-
-                if not dataReady[0]:
-                    continue
-
-                line = p1.stdout.readline()
-
-                if not line:
-                    self._logger.debug(
-                        'DHCP packet capture process ended... exiting')
-
-                    break
-
-                self._logger.debug(
-                    'Read line "%s" len=%s' % (line, len(line)))
-
-                mac = addHostManager.getMacAddressFromCaptureEntry(line)
-
-                if not mac:
-                    continue
-
-                self._logger.debug('Discovered MAC address [%s]' % (mac))
-
-                if self.__is_duplicate_mac(mac, newNodes):
-                    # Ignore DHCP request from known MAC
-                    self._logger.debug(
-                        'MAC address [%s] is already known' % (mac))
-
-                    continue
-
-                addNodeRequest = {}
-
-                if 'rack' in addNodesRequest:
-                    addNodeRequest['rack'] = addNodesRequest['rack']
-
-                # Get nics based on hardware profile networks
-                addNodeRequest['nics'] = initialize_nics(
-                    dbHardwareProfile.nics[0],
-                    dbHardwareProfile.hardwareprofilenetworks, mac)
-
-                # We may be trying to create the same node for the
-                # second time so we'll ignore errors
-                try:
-                    node = self.nodeApi.createNewNode(
-                        None,
-                        addNodeRequest,
-                        dbHardwareProfile,
-                        dbSoftwareProfile,
-                        bGenerateIp=bGenerateIp)
-                except NodeAlreadyExists as ex:
-                    existingNodeName = ex.args[0]
-
-                    self._logger.debug(
-                        'Node [%s] already exists' % (existingNodeName))
-
-                    continue
-                except MacAddressAlreadyExists:
-                    self._logger.debug(
-                        'MAC address [%s] already exists' % (mac))
-
-                    continue
-                except IpAlreadyExists as ex:
-                    self._logger.debug(
-                        'IP address already in use by node'
-                        ' [%s]: %s' % (existingNodeName, ex))
-
-                    continue
-
-                # Add the newly created node to the session
-                dbSession.add(node)
-
-                # Create DHCP/PXE configuration
-                self.writeLocalBootConfiguration(
-                    node, dbHardwareProfile, dbSoftwareProfile)
-
-                index += 1
-
-                # Use first provisioning nic
-                nic = get_provisioning_nic(node)
-
-                try:
-                    msg = 'Added node [%s] IP [%s]' % (
-                        node.name, nic.ip)
-
-                    if nic.mac:
-                        msg += ' MAC [%s]' % (nic.mac)
-
-                    self._logger.info(msg)
-                except Exception as ex:  # noqa pylint: disable=broad-except
-                    self._logger.exception('Error setting status message')
-
-                self._pre_add_host(
-                    node.name,
-                    dbHardwareProfile.name,
-                    dbSoftwareProfile.name,
-                    nic.ip)
-
-                newNodes.append(node)
-
-                if nodeCount > 0:
-                    nodeCount -= 1
-                    if not nodeCount:
-                        self.looping = False
-        except Exception as msg:  # noqa pylint: disable=broad-except
-            self._logger.exception('DHCP discovery failed')
-
-        try:
-            os.kill(p1.pid, signal.SIGKILL)
-            os.waitpid(p1.pid, 0)
-        except Exception:  # noqa pylint: disable=broad-except
-            self._logger.exception(
-                'Error killing network capture process')
-
-        # This is a necessary evil for the time being, until there's
-        # a proper context manager implemented.
-        self.addHostApi.clear_session_nodes(newNodes)
-
-        return newNodes
-
-=======
->>>>>>> f613ae38
     def stop(self, hardwareProfileName, deviceName): \
             # pylint: disable=unused-argument
         pass
