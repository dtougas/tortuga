# Copyright 2008-2018 Univa Corporation
#
# Licensed under the Apache License, Version 2.0 (the "License");
# you may not use this file except in compliance with the License.
# You may obtain a copy of the License at
#
#    http://www.apache.org/licenses/LICENSE-2.0
#
# Unless required by applicable law or agreed to in writing, software
# distributed under the License is distributed on an "AS IS" BASIS,
# WITHOUT WARRANTIES OR CONDITIONS OF ANY KIND, either express or implied.
# See the License for the specific language governing permissions and
# limitations under the License.

# pylint: disable=not-callable,multiple-statements,no-member
from typing import Dict, Optional

from sqlalchemy import and_, or_
from sqlalchemy.orm.exc import NoResultFound
from tortuga.db.tortugaDbObjectHandler import TortugaDbObjectHandler
from tortuga.exceptions.hardwareProfileNotFound import HardwareProfileNotFound
from tortuga.exceptions.invalidArgument import InvalidArgument
<<<<<<< HEAD
from tortuga.exceptions.softwareProfileNotIdle import SoftwareProfileNotIdle
=======

>>>>>>> 29bd532b
from .models.hardwareProfile import HardwareProfile

Tags = Dict[str, Optional[str]]


class HardwareProfilesDbHandler(TortugaDbObjectHandler):
    """
    This class handles hardwareProfiles table.
<<<<<<< HEAD
    
=======

>>>>>>> 29bd532b
    """
    def getHardwareProfile(self, session, name):
        """
        Return hardwareProfile.
        """

        self._logger.debug('Retrieving hardware profile [%s]' % (name))

        try:
            return session.query(HardwareProfile).filter(
                HardwareProfile.name == name).one()
        except NoResultFound:
            raise HardwareProfileNotFound(
                'Hardware profile [%s] not found.' % (name))

    def getHardwareProfileById(self, session, _id):
        """
        Return hardwareProfile.
        """

        self._logger.debug(
            'Retrieving hardware profile ID [%s]' % (_id))

        dbHardwareProfile = session.query(HardwareProfile).get(_id)

        if not dbHardwareProfile:
            raise HardwareProfileNotFound(
                'Hardware profile ID [%s] not found.' % (_id))

        return dbHardwareProfile

    def getHardwareProfileList(self, session,
                               tags: Optional[Tags] = None):
        """
        Get list of hardwareProfiles from the db.
        """

        self._logger.debug('Retrieving hardware profile list')

        searchspec = []

        if tags:
            for name, value in tags.items():
                if value:
                    #
                    # Match both name and value
                    #
                    searchspec.append(and_(
                        HardwareProfile.tags.any(name=name),
                        HardwareProfile.tags.any(value=value)
                    ))
                else:
                    #
                    # Match name only
                    #
                    searchspec.append(HardwareProfile.tags.any(name=name))

        return session.query(HardwareProfile).filter(
            or_(*searchspec)).order_by(HardwareProfile.name).all()<|MERGE_RESOLUTION|>--- conflicted
+++ resolved
@@ -20,12 +20,9 @@
 from tortuga.db.tortugaDbObjectHandler import TortugaDbObjectHandler
 from tortuga.exceptions.hardwareProfileNotFound import HardwareProfileNotFound
 from tortuga.exceptions.invalidArgument import InvalidArgument
-<<<<<<< HEAD
-from tortuga.exceptions.softwareProfileNotIdle import SoftwareProfileNotIdle
-=======
 
->>>>>>> 29bd532b
 from .models.hardwareProfile import HardwareProfile
+
 
 Tags = Dict[str, Optional[str]]
 
@@ -33,11 +30,7 @@
 class HardwareProfilesDbHandler(TortugaDbObjectHandler):
     """
     This class handles hardwareProfiles table.
-<<<<<<< HEAD
-    
-=======
 
->>>>>>> 29bd532b
     """
     def getHardwareProfile(self, session, name):
         """
