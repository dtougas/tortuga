--- conflicted
+++ resolved
@@ -14,14 +14,10 @@
 
 # pylint: disable=not-callable,no-member,multiple-statements
 
-<<<<<<< HEAD
+from sqlalchemy.orm.session import Session
+
+from tortuga.db.models.nodeRequest import NodeRequest
 from tortuga.db.tortugaDbObjectHandler import TortugaDbObjectHandler
-from tortuga.db.models.nodeRequest import NodeRequest
-=======
-from sqlalchemy.orm.session import Session
-from tortuga.db.nodeRequests import NodeRequests
-from tortuga.db.tortugaDbObjectHandler import TortugaDbObjectHandler
->>>>>>> 2ab6f236
 
 
 class NodeRequestsDbHandler(TortugaDbObjectHandler):
@@ -44,10 +40,5 @@
     def get_by_addHostSession(self, session: Session,
                               add_host_session: str): \
             # pylint: disable=no-self-use
-<<<<<<< HEAD
         return session.query(NodeRequest).filter(
-            NodeRequest.addHostSession == addHostSession).first()
-=======
-        return session.query(NodeRequests).filter(
-            NodeRequests.addHostSession == add_host_session).first()
->>>>>>> 2ab6f236
+            NodeRequest.addHostSession == add_host_session).first()