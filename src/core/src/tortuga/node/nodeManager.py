# Copyright 2008-2018 Univa Corporation
#
# Licensed under the Apache License, Version 2.0 (the "License");
# you may not use this file except in compliance with the License.
# You may obtain a copy of the License at
#
#    http://www.apache.org/licenses/LICENSE-2.0
#
# Unless required by applicable law or agreed to in writing, software
# distributed under the License is distributed on an "AS IS" BASIS,
# WITHOUT WARRANTIES OR CONDITIONS OF ANY KIND, either express or implied.
# See the License for the specific language governing permissions and
# limitations under the License.

# pylint: disable=no-self-use,no-member,no-name-in-module

import os
import socket
import time
<<<<<<< HEAD
from typing import NoReturn, Optional, Union
=======
from typing import NoReturn, Optional
>>>>>>> e4133be2

from sqlalchemy.orm.session import Session

from tortuga.addhost.addHostManager import AddHostManager
from tortuga.addhost.addHostServerLocal import AddHostServerLocal
from tortuga.config.configManager import ConfigManager
from tortuga.db.dbManager import DbManager
from tortuga.db.hardwareProfileDbApi import HardwareProfileDbApi
<<<<<<< HEAD
from tortuga.db.hardwareProfiles import HardwareProfiles
from tortuga.db.nodeDbApi import NodeDbApi
from tortuga.db.nodes import Nodes
from tortuga.db.nodesDbHandler import NodesDbHandler
from tortuga.db.softwareProfiles import SoftwareProfiles
=======
from tortuga.db.models.hardwareProfile import HardwareProfile
from tortuga.db.models.node import Node
from tortuga.db.models.softwareProfile import SoftwareProfile
from tortuga.db.nodeDbApi import NodeDbApi
from tortuga.db.nodesDbHandler import NodesDbHandler
>>>>>>> e4133be2
from tortuga.db.softwareProfilesDbHandler import SoftwareProfilesDbHandler
from tortuga.exceptions.configurationError import ConfigurationError
from tortuga.exceptions.nodeNotFound import NodeNotFound
from tortuga.exceptions.tortugaException import TortugaException
from tortuga.exceptions.unsupportedOperation import UnsupportedOperation
from tortuga.exceptions.volumeDoesNotExist import VolumeDoesNotExist
from tortuga.kit.actions import KitActionsManager
<<<<<<< HEAD
from tortuga.objects.node import Node
from tortuga.objects.tortugaObject import TortugaObjectList
=======
>>>>>>> e4133be2
from tortuga.objects.tortugaObjectManager import TortugaObjectManager
from tortuga.os_utility import osUtility, tortugaSubprocess
from tortuga.resourceAdapter import resourceAdapterFactory
from tortuga.san import san
<<<<<<< HEAD
=======
from tortuga.db.models.node import Node as NodeModel
from tortuga.schema import NodeSchema
>>>>>>> e4133be2


class NodeManager(TortugaObjectManager): \
        # pylint: disable=too-many-public-methods

    def __init__(self):
        super(NodeManager, self).__init__()

        self._nodeDbApi = NodeDbApi()
        self._hardwareProfileDbApi = HardwareProfileDbApi()
        self._cm = ConfigManager()
        self._san = san.San()
        self._bhm = osUtility.getOsObjectFactory().getOsBootHostManager()

    def __validateHostName(self, hostname: str, name_format: str) -> NoReturn:
        """
        Raises:
            ConfigurationError
        """

        bWildcardNameFormat = (name_format == '*')

        if hostname and not bWildcardNameFormat:
            # Host name specified, but hardware profile does not
            # allow setting the host name
            raise ConfigurationError(
                'Hardware profile does not allow setting host names'
                ' of imported nodes')
        elif not hostname and bWildcardNameFormat:
            # Host name not specified but hardware profile expects it
            raise ConfigurationError(
                'Hardware profile requires host names to be set')

    def createNewNode(self, session: Session, addNodeRequest: dict,
                      dbHardwareProfile: HardwareProfile,
                      dbSoftwareProfile: Optional[SoftwareProfile] = None,
                      validateIp: bool = True, bGenerateIp: bool = True,
                      dns_zone: Optional[str] = None) -> Node:
        """
        Convert the addNodeRequest into a Nodes object

        Raises:
            NicNotFound
        """

        self.getLogger().debug(
            'createNewNode(): session=[%s], addNodeRequest=[%s],'
            ' dbHardwareProfile=[%s], dbSoftwareProfile=[%s],'
            ' validateIp=[%s], bGenerateIp=[%s]' % (
                id(session),
                addNodeRequest,
                dbHardwareProfile.name,
                dbSoftwareProfile.name if dbSoftwareProfile else '(none)',
                validateIp, bGenerateIp))

<<<<<<< HEAD
=======
        # This is where the Node() object is first created.
        node = Node()

        # Set the default node state
        node.state = 'Discovered'

        if 'rack' in addNodeRequest:
            node.rack = addNodeRequest['rack']

        node.addHostSession = addNodeRequest['addHostSession']

>>>>>>> e4133be2
        hostname = addNodeRequest['name'] \
            if 'name' in addNodeRequest else None

        # Ensure no conflicting options (ie. specifying host name for
        # hardware profile in which host names are generated)
        self.__validateHostName(hostname, dbHardwareProfile.nameFormat)

        node = Nodes(name=hostname)

        if 'rack' in addNodeRequest:
            node.rack = addNodeRequest['rack']

        node.addHostSession = addNodeRequest['addHostSession']

        # Complete initialization of new node record
        nic_defs = addNodeRequest['nics'] \
            if 'nics' in addNodeRequest else []

        AddHostServerLocal().initializeNode(
            session, node, dbHardwareProfile, dbSoftwareProfile, nic_defs,
            bValidateIp=validateIp, bGenerateIp=bGenerateIp,
            dns_zone=dns_zone)

        # Set hardware profile of new node
        node.hardwareprofile = dbHardwareProfile

        # Set software profile of new node; if the software profile is None,
        # attempt to set the software profile to the idle software profile
        # of the associated hardware profile. This may also be None, in
        # which case the software profile is undefined.
        node.softwareprofile = dbSoftwareProfile \
            if dbSoftwareProfile else dbHardwareProfile.idlesoftwareprofile

        node.isIdle = dbSoftwareProfile.isIdle \
            if dbSoftwareProfile else True

        # Return the new node
        return node

    def getNode(self, name, optionDict=None):
        """Get node by name"""

        optionDict_ = optionDict.copy() if optionDict else {}

        optionDict_.update({'hardwareprofile': True})

        node = self._nodeDbApi.getNode(name, optionDict_)

        hwprofile = self._hardwareProfileDbApi.getHardwareProfile(
            node.getHardwareProfile().getName(), {'resourceadapter': True})

        adapter_name = hwprofile.getResourceAdapter().getName() \
            if hwprofile.getResourceAdapter() else 'default'

        # Query vcpus from resource adapter
        ResourceAdapterClass = resourceAdapterFactory.getResourceAdapterClass(
            adapter_name)

        # Update Node object
        node.setVcpus(ResourceAdapterClass().get_node_vcpus(node.getName()))

        return node

<<<<<<< HEAD
    def getNodeById(self, nodeId: int,
                    optionDict: Optional[Union[dict, None]] = None) -> Node:
=======
    def getNode2(self, session: Session, name: str) -> NodeModel:
        """
        Get node by name
        """
        node = NodesDbHandler().getNode(session, name)

        if node.hardwareprofile.resourceadapter:
            resource_adapter_api = resourceAdapterFactory.getApi(
                node.hardwareprofile.resourceadapter.name
            )

            # Query vcpus from resource adapter
            node.vcpus = resource_adapter_api.get_node_vcpus(name)

        return node

    def getNodeById(self, nodeId, optionDict=None):
>>>>>>> e4133be2
        """
        Get node by node id

        Raises:
            NodeNotFound
        """

        return self._nodeDbApi.getNodeById(int(nodeId), optionDict)

    def getNodeByIp(self, ip):
        """
        Get node by IP address

        Raises:
            NodeNotFound
        """

        return self._nodeDbApi.getNodeByIp(ip)

    def getNodeList(self, tags=None):
        """Return all nodes"""
        return self._nodeDbApi.getNodeList(tags=tags)

    def updateNode(self, nodeName, updateNodeRequest):
        self.getLogger().debug('updateNode(): name=[{0}]'.format(nodeName))

        session = DbManager().openSession()

        try:
            node = NodesDbHandler().getNode(session, nodeName)

            if 'nics' in updateNodeRequest:
                nic = updateNodeRequest['nics'][0]

                if 'ip' in nic:
                    node.nics[0].ip = nic['ip']
                    node.nics[0].boot = True

            # Call resource adapter
            NodesDbHandler().updateNode(session, node, updateNodeRequest)

            run_post_install = False

            if 'state' in updateNodeRequest:
                run_post_install = node.state == 'Allocated' and \
                    updateNodeRequest['state'] == 'Provisioned'

                node.state = updateNodeRequest['state']

            session.commit()

            if run_post_install:
                self.getLogger().debug(
                    'updateNode(): run-post-install for node [{0}]'.format(
                        node.name))

                self.__scheduleUpdate()
        except Exception:
            session.rollback()

            self.getLogger().exception(
                'Exception updating node [{0}]'.format(nodeName))
        finally:
            DbManager().closeSession()

    def updateNodeStatus(self, nodeName, state=None, bootFrom=None):
        """Update node status

        If neither 'state' nor 'bootFrom' are not None, this operation will
        update only the 'lastUpdated' timestamp.

        Returns:
            bool indicating whether state and/or bootFrom differed from
            current value
        """

        value = 'None' if bootFrom is None else \
            '1 (disk)' if int(bootFrom) == 1 else '0 (network)'

        self.getLogger().debug(
            'updateNodeStatus(): node=[%s], state=[%s], bootFrom=[%s]' % (
                nodeName, state, value))

        session = DbManager().openSession()

        try:
            dbNode = NodesDbHandler().getNode(session, nodeName)

            # Bitfield representing node changes (0 = state change, 1 = bootFrom
            # change)
            changed = 0

            if state is not None and state != dbNode.state:
                # 'state' changed
                changed |= 1

            if bootFrom is not None and bootFrom != dbNode.bootFrom:
                # 'bootFrom' changed
                changed |= 2

            if changed:
                # Create custom log message
                msg = 'Node [%s] state change:' % (dbNode.name)

                if changed & 1:
                    msg += ' state: [%s] -> [%s]' % (dbNode.state, state)

                    dbNode.state = state

                if changed & 2:
                    msg += ' bootFrom: [%d] -> [%d]' % (
                        dbNode.bootFrom, bootFrom)

                    dbNode.bootFrom = bootFrom

                self.getLogger().info(msg)
            else:
                self.getLogger().info(
                    'Updated timestamp for node [%s]' % (dbNode.name))

            dbNode.lastUpdate = time.strftime(
                '%Y-%m-%d %H:%M:%S', time.localtime(time.time()))

            result = bool(changed)

            # Only change local boot configuration if the hardware profile is
            # not marked as 'remote' and we're not acting on the installer node.
            if dbNode.softwareprofile and \
                    dbNode.softwareprofile.type != 'installer' and \
                    dbNode.hardwareprofile.location != 'remote':
                # update local boot configuration for on-premise nodes
                self._bhm.writePXEFile(dbNode, localboot=bootFrom)

            session.commit()

            return result
        finally:
            DbManager().closeSession()

    def __process_nodeErrorDict(self, nodeErrorDict):
        result = {}
        nodes_deleted = []

        for key, nodeList in nodeErrorDict.items():
            result[key] = [dbNode.name for dbNode in nodeList]

            if key == 'NodesDeleted':
                for node in nodeList:
                    node_deleted = {
                        'name': node.name,
                        'hardwareprofile': node.hardwareprofile.name,
                        'addHostSession': node.addHostSession,
                    }

                    if node.softwareprofile:
                        node_deleted['softwareprofile'] = \
                            node.softwareprofile.name

                    nodes_deleted.append(node_deleted)

        return result, nodes_deleted

    def deleteNode(self, nodespec):
        """
        Delete node by nodespec

        Raises:
            NodeNotFound
        """

        installer_hostname = socket.getfqdn().split('.', 1)[0]

        session = DbManager().openSession()

        try:
            nodes = []

            for node in self.__expand_nodespec(session, nodespec):
                if node.name.split('.', 1)[0] == installer_hostname:
                    self.getLogger().info(
                        'Ignoring request to delete installer node'
                        ' ([{0}])'.format(node.name))

                    continue

                nodes.append(node)

            if not nodes:
                raise NodeNotFound(
                    'No nodes matching nodespec [%s]' % (nodespec))

            self.__preDeleteHost(nodes)

            nodeErrorDict = NodesDbHandler().deleteNode(session, nodes)

            # REALLY!?!? Convert a list of Nodes objects into a list of
            # node names so we can report the list back to the end-user.
            # This needs to be FIXED!

            result, nodes_deleted = self.__process_nodeErrorDict(nodeErrorDict)

            session.commit()

            # ============================================================
            # Perform actions *after* node deletion(s) have been committed
            # to database.
            # ============================================================

            self.__postDeleteHost(nodes_deleted)

            addHostSessions = set([tmpnode['addHostSession']
                                   for tmpnode in nodes_deleted])

            if addHostSessions:
                AddHostManager().delete_sessions(addHostSessions)

            for nodeName in result['NodesDeleted']:
                # Remove the Puppet cert
                self._bhm.deletePuppetNodeCert(nodeName)

                self._bhm.nodeCleanup(nodeName)

                self.getLogger().info('Node [%s] deleted' % (nodeName))

            # Schedule a cluster update
            self.__scheduleUpdate()

            return result
        except TortugaException:
            session.rollback()

            raise
        except Exception:
            session.rollback()

            self.getLogger().exception('Exception in NodeManager.deleteNode()')

            raise
        finally:
            DbManager().closeSession()

    def __process_delete_node_result(self, nodeErrorDict):
        # REALLY!?!? Convert a list of Nodes objects into a list of
        # node names so we can report the list back to the end-user.
        # This needs to be FIXED!

        result = {}
        nodes_deleted = []

        for key, nodeList in nodeErrorDict.items():
            result[key] = [dbNode.name for dbNode in nodeList]

            if key == 'NodesDeleted':
                for node in nodeList:
                    node_deleted = {
                        'name': node.name,
                        'hardwareprofile': node.hardwareprofile.name,
                    }

                    if node.softwareprofile:
                        node_deleted['softwareprofile'] = \
                            node.softwareprofile.name

                    nodes_deleted.append(node_deleted)

        return result, nodes_deleted

    def __preDeleteHost(self, nodes):
        self.getLogger().debug(
            '__preDeleteHost(): nodes=[%s]' % (
                ' '.join([node.name for node in nodes])))

        if not nodes:
            self.getLogger().debug('No nodes deleted in this operation')

            return

        kitmgr = KitActionsManager()

        for node in nodes:
            kitmgr.pre_delete_host(
                node.hardwareprofile.name,
                node.softwareprofile.name if node.softwareprofile else None,
                nodes=[node.name])

    def __postDeleteHost(self, nodes_deleted):
        # 'nodes_deleted' is a list of dicts of the following format:
        #
        # {
        #     'name': 'compute-01',
        #     'softwareprofile': 'Compute',
        #     'hardwareprofile': 'LocalIron',
        # }
        #
        # if the node does not have an associated software profile, the
        # dict does not contain the key 'softwareprofile'.

        self.getLogger().debug(
            '__postDeleteHost(): nodes_deleted=[%s]' % (nodes_deleted))

        if not nodes_deleted:
            self.getLogger().debug('No nodes deleted in this operation')

            return

        kitmgr = KitActionsManager()

        for node_dict in nodes_deleted:
            kitmgr.post_delete_host(
                node_dict['hardwareprofile'],
                node_dict['softwareprofile']
                if 'softwareprofile' in node_dict else None,
                nodes=[node_dict['name']])

    def __scheduleUpdate(self):
        tortugaSubprocess.executeCommand(
            os.path.join(self._cm.getRoot(), 'bin/schedule-update'))

    def getInstallerNode(self, optionDict=None):
        return self._nodeDbApi.getNode(
            self._cm.getInstaller(), optionDict=optionDict)

    def getProvisioningInfo(self, nodeName):
        return self._nodeDbApi.getProvisioningInfo(nodeName)


    def __transferNodeCommon(self, session, dbDstSoftwareProfile,
                             results): \
            # pylint: disable=no-self-use
        # Aggregate list of transferred nodes based on hardware profile
        # to call resource adapter minimal number of times.

        hwProfileMap = {}

        for transferResultDict in results:
            dbNode = transferResultDict['node']
            dbHardwareProfile = dbNode.hardwareprofile

            if dbHardwareProfile not in hwProfileMap:
                hwProfileMap[dbHardwareProfile] = [transferResultDict]
            else:
                hwProfileMap[dbHardwareProfile].append(transferResultDict)

        session.commit()

        nodeTransferDict = {}

        # Kill two birds with one stone... do the resource adapter
        # action as well as populate the nodeTransferDict. This saves
        # having to iterate twice on the same result data.
        for dbHardwareProfile, nodesDict in hwProfileMap.items():
            adapter = resourceAdapterFactory.getApi(
                dbHardwareProfile.resourceadapter.name)

            dbNodeTuples = []

            for nodeDict in nodesDict:
                dbNode = nodeDict['node']
                dbSrcSoftwareProfile = nodeDict['prev_softwareprofile']

                if dbSrcSoftwareProfile.name not in nodeTransferDict:
                    nodeTransferDict[dbSrcSoftwareProfile.name] = {
                        'added': [],
                        'removed': [dbNode],
                    }
                else:
                    nodeTransferDict[dbSrcSoftwareProfile.name]['removed'].\
                        append(dbNode)

                if dbDstSoftwareProfile.name not in nodeTransferDict:
                    nodeTransferDict[dbDstSoftwareProfile.name] = {
                        'added': [dbNode],
                        'removed': [],
                    }
                else:
                    nodeTransferDict[dbDstSoftwareProfile.name]['added'].\
                        append(dbNode)

                # The destination software profile is available through
                # node relationship.
                dbNodeTuples.append((dbNode, dbSrcSoftwareProfile))

            adapter.transferNode(dbNodeTuples, dbDstSoftwareProfile)

            session.commit()

        # Now call the 'refresh' action to all participatory components
        KitActionsManager().refresh(nodeTransferDict)

        return results

    def transferNode(self, nodespec, dstSoftwareProfileName, bForce=False):
        """
        Transfer nodes defined by 'nodespec' to 'dstSoftwareProfile'

        Raises:
            NodeNotFound
            SoftwareProfileNotFound
            NodeTransferNotValid
        """

        session = DbManager().openSession()

        try:
            nodes = self.__expand_nodespec(session, nodespec)

            if not nodes:
                raise NodeNotFound(
                    'No nodes matching nodespec [%s]' % (nodespec))

            dbDstSoftwareProfile = SoftwareProfilesDbHandler().\
                getSoftwareProfile(session, dstSoftwareProfileName)

            results = NodesDbHandler().transferNode(
                session, nodes, dbDstSoftwareProfile, bForce=bForce)

            return self.__transferNodeCommon(
                session, dbDstSoftwareProfile, results)
        finally:
            DbManager().closeSession()

    def transferNodes(self, srcSoftwareProfileName, dstSoftwareProfileName,
                      count, bForce=False):
        """
        Transfer 'count' nodes from 'srcSoftwareProfile' to
        'dstSoftwareProfile'

        Raises:
            SoftwareProfileNotFound
        """

        session = DbManager().openSession()

        try:
            # It is not necessary to specify a source software profile. If
            # not specified, pick any eligible nodes in the hardware profile
            # mapped to the destination software profile. Don't ask me who
            # uses this capability, but it's here if you need it...

            dbSrcSoftwareProfile = SoftwareProfilesDbHandler().\
                getSoftwareProfile(
                    session, srcSoftwareProfileName) \
                if srcSoftwareProfileName else None

            dbDstSoftwareProfile = SoftwareProfilesDbHandler().\
                getSoftwareProfile(session, dstSoftwareProfileName)

            results = NodesDbHandler().transferNodes(
                session, dbSrcSoftwareProfile, dbDstSoftwareProfile,
                int(float(count)), bForce=bForce)

            return self.__transferNodeCommon(
                session, dbDstSoftwareProfile, results)
        finally:
            DbManager().closeSession()

    def idleNode(self, nodespec):
        """
        Raises:
            NodeNotFound
        """

        session = DbManager().openSession()

        try:
            nodes = self.__expand_nodespec(session, nodespec)

            if not nodes:
                raise NodeNotFound(
                    'No nodes matching nodespec [%s]' % (nodespec))

            result = NodesDbHandler().idleNode(session, nodes)

            # Convert list of Nodes to list of node names for providing
            # user feedback.

            result_dict = {}
            for key, dbNodes in result.items():
                result_dict[key] = [dbNode.name for dbNode in dbNodes]

            session.commit()

            # Remove Puppet certificate(s) for idled node(s)
            for node_name in result_dict['success']:
                # Remove Puppet certificate for idled node
                self._bhm.deletePuppetNodeCert(node_name)

            # Schedule a cluster update
            self.__scheduleUpdate()

            return result_dict
        except TortugaException as ex:
            session.rollback()

            raise
        except Exception as ex:
            session.rollback()

            self.getLogger().exception(
                '[%s] %s' % (self.__class__.__name__, ex))

            raise
        finally:
            DbManager().closeSession()

    def __process_activateNode_results(self, tmp_results, dstswprofilename):
        results = {}

        for key, values in tmp_results.items():
            # With the exception of the "ProfileMappingNotAllowed" dict
            # item, all items in the dict are lists of nodes.
            if key != 'ProfileMappingNotAllowed':
                results[key] = [dbNode.name for dbNode in values]
            else:
                results[key] = \
                    [(value[0].name, value[1], value[2])
                     for value in values]

        if tmp_results['success']:
            # Iterate over activated nodes, creating dict keyed on
            # 'addHostSession'
            addHostSessions = {}

            for node in tmp_results['success']:
                if node.addHostSession not in addHostSessions:
                    addHostSessions[node.addHostSession] = []

                addHostSessions[node.addHostSession] = \
                    node.hardwareprofile.name

            # For each 'addHostSession', call postAddHost()
            for addHostSession, hwprofile in addHostSessions.items():
                AddHostManager().postAddHost(
                    hwprofile, dstswprofilename, addHostSession)

        return results

    def activateNode(self, nodespec, softwareProfileName):
        """
        Raises:
            SoftwareProfileNotFound
            NodeNotFound
            TortugaException
        """

        session = DbManager().openSession()

        try:
            dbSoftwareProfile = SoftwareProfilesDbHandler().\
                getSoftwareProfile(session, softwareProfileName) \
                if softwareProfileName else None

            dbNodes = self.__expand_nodespec(session, nodespec)

            if not dbNodes:
                raise NodeNotFound(
                    'No nodes matching nodespec [%s]' % (nodespec))

            tmp_results = NodesDbHandler().activateNode(
                session, dbNodes, dbSoftwareProfile)

            results = self.__process_activateNode_results(
                tmp_results, softwareProfileName)

            session.commit()

            # Schedule a cluster update
            self.__scheduleUpdate()

            return results
        except TortugaException as ex:
            session.rollback()
            raise
        except Exception as ex:
            session.rollback()
            self.getLogger().exception('%s' % ex)
            raise
        finally:
            DbManager().closeSession()

    def startupNode(self, nodespec, remainingNodeList=None, bootMethod='n'):
        """
        Raises:
            NodeNotFound
        """

        return self._nodeDbApi.startupNode(
            nodespec, remainingNodeList=remainingNodeList or [],
            bootMethod=bootMethod)

    def shutdownNode(self, nodespec, bSoftShutdown=False):
        """
        Raises:
            NodeNotFound
        """

        return self._nodeDbApi.shutdownNode(nodespec, bSoftShutdown)

    def build_node_filterspec(self, nodespec):
        filter_spec = []

        for nodespec_token in nodespec.split(','):
            # Convert shell-style wildcards into SQL wildcards
            if '*' in nodespec_token or '?' in nodespec_token:
                filter_spec.append(
                    nodespec_token.replace('*', '%').replace('?', '_'))

                continue

            if '.' not in nodespec_token:
                filter_spec.append(nodespec_token)
                filter_spec.append(nodespec_token + '.%')

                continue

            # Add nodespec "AS IS"
            filter_spec.append(nodespec_token)

        return filter_spec

    def __expand_nodespec(self, session, nodespec): \
            # pylint: disable=no-self-use
        # Expand wildcards in nodespec. Each token in the nodespec can
        # be wildcard that expands into one or more nodes.

        return NodesDbHandler().getNodesByNameFilter(
            session, self.build_node_filterspec(nodespec))

    def rebootNode(self, nodespec, bSoftReset=False, bReinstall=False):
        """
        Raises:
            NodeNotFound
        """

        session = DbManager().openSession()

        try:
            nodes = self.__expand_nodespec(session, nodespec)
            if not nodes:
                raise NodeNotFound(
                    'No nodes matching nodespec [%s]' % (nodespec))

            if bReinstall:
                for dbNode in nodes:
                    self._bhm.setNodeForNetworkBoot(dbNode)

            results = NodesDbHandler().rebootNode(
                session, nodes, bSoftReset)

            session.commit()

            return results
        finally:
            DbManager().closeSession()

    def checkpointNode(self, nodeName):
        return self._nodeDbApi.checkpointNode(nodeName)

    def revertNodeToCheckpoint(self, nodeName):
        return self._nodeDbApi.revertNodeToCheckpoint(nodeName)

    def migrateNode(self, nodeName, remainingNodeList, liveMigrate):
        return self._nodeDbApi.migrateNode(
            nodeName, remainingNodeList, liveMigrate)

    def evacuateChildren(self, nodeName):
        self._nodeDbApi.evacuateChildren(nodeName)

    def getChildrenList(self, nodeName):
        return self._nodeDbApi.getChildrenList(nodeName)

    def setParentNode(self, nodeName, parentNodeName):
        self._nodeDbApi.setParentNode(nodeName, parentNodeName)

    def addStorageVolume(self, nodeName: str, volume: str,
                         isDirect: Optional[str] = "DEFAULT") -> NoReturn:
        """
        Raises:
            VolumeDoesNotExist
            UnsupportedOperation
        """

        node = self.getNode(nodeName, {'hardwareprofile': True})

        # Only allow persistent volumes to be attached...
        vol = self._san.getVolume(volume)
        if vol is None:
            raise VolumeDoesNotExist('Volume [%s] does not exist' % (volume))

        if not vol.getPersistent():
            raise UnsupportedOperation(
                'Only persistent volumes can be attached')

        api = resourceAdapterFactory.getApi(
            node.getHardwareProfile().getResourceAdapter().getName())

        if isDirect == "DEFAULT":
            api.addVolumeToNode(node, volume)

        api.addVolumeToNode(node, volume, isDirect)

    def removeStorageVolume(self, nodeName: str, volume: str) -> NoReturn:
        """
        Raises:
            VolumeDoesNotExist
            UnsupportedOperation
        """

        node = self.getNode(nodeName, {'hardwareprofile': True})

        api = resourceAdapterFactory.getApi(
            node.getHardwareProfile().getResourceAdapter().getName())

        vol = self._san.getVolume(volume)

        if vol is None:
            raise VolumeDoesNotExist(
                'The volume [%s] does not exist' % (volume))

        if not vol.getPersistent():
            raise UnsupportedOperation(
                'Only persistent volumes can be detached')

        api.removeVolumeFromNode(node, volume)

    def getStorageVolumes(self, nodeName: str):
        return self._san.getNodeVolumes(self.getNode(nodeName).getName())

    def getNodesByNodeState(self, state: str):
        return self._nodeDbApi.getNodesByNodeState(state)

    def getNodesByNameFilter(self, nodespec: str,
                             optionDict: Optional[Union[dict, None]] = None) -> TortugaObjectList:
        return self._nodeDbApi.getNodesByNameFilter(
            nodespec, optionDict=optionDict)

    def getNodesByAddHostSession(self, addHostSession):
        return self._nodeDbApi.getNodesByAddHostSession(addHostSession)<|MERGE_RESOLUTION|>--- conflicted
+++ resolved
@@ -17,11 +17,7 @@
 import os
 import socket
 import time
-<<<<<<< HEAD
 from typing import NoReturn, Optional, Union
-=======
-from typing import NoReturn, Optional
->>>>>>> e4133be2
 
 from sqlalchemy.orm.session import Session
 
@@ -30,19 +26,13 @@
 from tortuga.config.configManager import ConfigManager
 from tortuga.db.dbManager import DbManager
 from tortuga.db.hardwareProfileDbApi import HardwareProfileDbApi
-<<<<<<< HEAD
-from tortuga.db.hardwareProfiles import HardwareProfiles
 from tortuga.db.nodeDbApi import NodeDbApi
-from tortuga.db.nodes import Nodes
 from tortuga.db.nodesDbHandler import NodesDbHandler
-from tortuga.db.softwareProfiles import SoftwareProfiles
-=======
 from tortuga.db.models.hardwareProfile import HardwareProfile
-from tortuga.db.models.node import Node
+from tortuga.db.models.node import Node as NodeModel
 from tortuga.db.models.softwareProfile import SoftwareProfile
 from tortuga.db.nodeDbApi import NodeDbApi
 from tortuga.db.nodesDbHandler import NodesDbHandler
->>>>>>> e4133be2
 from tortuga.db.softwareProfilesDbHandler import SoftwareProfilesDbHandler
 from tortuga.exceptions.configurationError import ConfigurationError
 from tortuga.exceptions.nodeNotFound import NodeNotFound
@@ -50,20 +40,13 @@
 from tortuga.exceptions.unsupportedOperation import UnsupportedOperation
 from tortuga.exceptions.volumeDoesNotExist import VolumeDoesNotExist
 from tortuga.kit.actions import KitActionsManager
-<<<<<<< HEAD
 from tortuga.objects.node import Node
 from tortuga.objects.tortugaObject import TortugaObjectList
-=======
->>>>>>> e4133be2
 from tortuga.objects.tortugaObjectManager import TortugaObjectManager
 from tortuga.os_utility import osUtility, tortugaSubprocess
 from tortuga.resourceAdapter import resourceAdapterFactory
 from tortuga.san import san
-<<<<<<< HEAD
-=======
 from tortuga.db.models.node import Node as NodeModel
-from tortuga.schema import NodeSchema
->>>>>>> e4133be2
 
 
 class NodeManager(TortugaObjectManager): \
@@ -101,7 +84,7 @@
                       dbHardwareProfile: HardwareProfile,
                       dbSoftwareProfile: Optional[SoftwareProfile] = None,
                       validateIp: bool = True, bGenerateIp: bool = True,
-                      dns_zone: Optional[str] = None) -> Node:
+                      dns_zone: Optional[str] = None) -> NodeModel:
         """
         Convert the addNodeRequest into a Nodes object
 
@@ -119,20 +102,6 @@
                 dbSoftwareProfile.name if dbSoftwareProfile else '(none)',
                 validateIp, bGenerateIp))
 
-<<<<<<< HEAD
-=======
-        # This is where the Node() object is first created.
-        node = Node()
-
-        # Set the default node state
-        node.state = 'Discovered'
-
-        if 'rack' in addNodeRequest:
-            node.rack = addNodeRequest['rack']
-
-        node.addHostSession = addNodeRequest['addHostSession']
-
->>>>>>> e4133be2
         hostname = addNodeRequest['name'] \
             if 'name' in addNodeRequest else None
 
@@ -140,7 +109,7 @@
         # hardware profile in which host names are generated)
         self.__validateHostName(hostname, dbHardwareProfile.nameFormat)
 
-        node = Nodes(name=hostname)
+        node = NodeModel(name=hostname)
 
         if 'rack' in addNodeRequest:
             node.rack = addNodeRequest['rack']
@@ -196,28 +165,8 @@
 
         return node
 
-<<<<<<< HEAD
     def getNodeById(self, nodeId: int,
                     optionDict: Optional[Union[dict, None]] = None) -> Node:
-=======
-    def getNode2(self, session: Session, name: str) -> NodeModel:
-        """
-        Get node by name
-        """
-        node = NodesDbHandler().getNode(session, name)
-
-        if node.hardwareprofile.resourceadapter:
-            resource_adapter_api = resourceAdapterFactory.getApi(
-                node.hardwareprofile.resourceadapter.name
-            )
-
-            # Query vcpus from resource adapter
-            node.vcpus = resource_adapter_api.get_node_vcpus(name)
-
-        return node
-
-    def getNodeById(self, nodeId, optionDict=None):
->>>>>>> e4133be2
         """
         Get node by node id
 
